<Project Sdk="Microsoft.NET.Sdk">

  <PropertyGroup>
    <TargetFramework>net5.0</TargetFramework>
    <IsPackable>false</IsPackable>
    <EnableNETAnalyzers>true</EnableNETAnalyzers>
    <EnforceCodeStyleInBuild>true</EnforceCodeStyleInBuild>
  </PropertyGroup>

  <ItemGroup>
    <PackageReference Include="FluentAssertions" Version="5.10.3" />
    <PackageReference Include="Microsoft.NET.Test.Sdk" Version="16.9.1" />
<<<<<<< HEAD
    <PackageReference Include="MSTest.TestAdapter" Version="2.2.2" />
    <PackageReference Include="MSTest.TestFramework" Version="2.2.1" />
=======
    <PackageReference Include="MSTest.TestAdapter" Version="2.2.1" />
    <PackageReference Include="MSTest.TestFramework" Version="2.2.2" />
>>>>>>> e15f9aee
    <PackageReference Include="coverlet.collector" Version="3.0.3">
      <IncludeAssets>runtime; build; native; contentfiles; analyzers; buildtransitive</IncludeAssets>
      <PrivateAssets>all</PrivateAssets>
    </PackageReference>
    <PackageReference Include="StyleCop.Analyzers" Version="1.1.118">
      <IncludeAssets>runtime; build; native; contentfiles; analyzers; buildtransitive</IncludeAssets>
      <PrivateAssets>all</PrivateAssets>
    </PackageReference>
  </ItemGroup>

  <ItemGroup>
    <ProjectReference Include="..\..\src\FluentEmail.Graph\FluentEmail.Graph.csproj" />
  </ItemGroup>

</Project><|MERGE_RESOLUTION|>--- conflicted
+++ resolved
@@ -10,13 +10,8 @@
   <ItemGroup>
     <PackageReference Include="FluentAssertions" Version="5.10.3" />
     <PackageReference Include="Microsoft.NET.Test.Sdk" Version="16.9.1" />
-<<<<<<< HEAD
     <PackageReference Include="MSTest.TestAdapter" Version="2.2.2" />
-    <PackageReference Include="MSTest.TestFramework" Version="2.2.1" />
-=======
-    <PackageReference Include="MSTest.TestAdapter" Version="2.2.1" />
     <PackageReference Include="MSTest.TestFramework" Version="2.2.2" />
->>>>>>> e15f9aee
     <PackageReference Include="coverlet.collector" Version="3.0.3">
       <IncludeAssets>runtime; build; native; contentfiles; analyzers; buildtransitive</IncludeAssets>
       <PrivateAssets>all</PrivateAssets>
